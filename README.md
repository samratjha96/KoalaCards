## WHERE DO I SIGN UP?

I host a demo instance of the app [here](https://app.koala.cards/user) but please keep in mind I may **turn off the server during peak usage** to reduce costs. I have set up a [Patreon](https://www.patreon.com/rickcarlino) to help offset hosting costs. Please consider donating if you find the app useful.

<<<<<<< HEAD
## Officially Supported Languages

Korean, French, Italian, Spanish,

## Supported, But Untested/Limited Support

Arabic, Catalan, Chinese, Czech, Danish, Dutch, English, Finnish, Galician, German, Greek, Gujarati, Hebrew, Hindi, Hungarian, Indonesian, Japanese, Kannada, Latvian, Lithuanian, Malay, Marathi, Norwegian, Polish, Portuguese, Punjabi, Romanian, Russian, Serbian, Slovak, Swedish, Thai, Turkish, Ukrainian, Vietnamese,

=======
>>>>>>> ede0957f
# KoalaCards 🐨

<p align="center">
  <img width="33%" src="./logo.png" alt="The KoalaCards Logo"/>
</p>
<a href="https://codeclimate.com/github/RickCarlino/KoalaCards/maintainability"><img src="https://api.codeclimate.com/v1/badges/b7666624c14bf8dcfb9b/maintainability" /></a>

KoalaCards is a [spaced repetition system](https://en.wikipedia.org/wiki/Spaced_repetition) that focuses on listening and speaking skills. KoalaCards captures your voice input using speech-to-text and large language models for human-like test assessments. This has two advantages over traditional spaced repetition systems:

1. Results are recorded objectively via machine-assisted grading rather than self-grading.
2. "Close enough" answers that match the meaning of the target sentence and which demonstrate understanding will be accepted. This captures the flexibility of self-grading with the objectivity of external grading.

## Table of Contents 📑

- [Demo](#demo-video)
- [Features](#features-)
- [Another Spaced Repetition System?](#another-spaced-repetition-system)
- [Developer Setup](#developer-setup-%EF%B8%8F)
- [Contribution Guidelines](#contribution-guidelines-)
- [Project Status and Limitations](#project-status-and-limitations-%EF%B8%8F)
- [Help Needed](#help-needed-)

## Demo / Screenshots

<p align="center">
  <a href="https://www.youtube.com/watch?v=_XX_czYuJkM">
    Watch a short YouTube demo of the app as of February 2025
    <br/>
    <img src="./screenshot.png" alt="KoalaCards UI screenshot"/>
  </a>
</p>

<<<<<<< HEAD
![](./feedback.png)

## ~~ALPHA~~ Beta Software
=======
## Officially Supported Languages

Korean, French, Italian, Spanish,
>>>>>>> ede0957f

## Supported, But Untested/Limited Support

Arabic, Catalan, Chinese, Czech, Danish, Dutch, English, Finnish, Galician, German, Greek, Gujarati, Hebrew, Hindi, Hungarian, Indonesian, Japanese, Kannada, Latvian, Lithuanian, Malay, Marathi, Norwegian, Polish, Portuguese, Punjabi, Romanian, Russian, Serbian, Slovak, Swedish, Thai, Turkish, Ukrainian, Vietnamese,

## Features 💡

Here's how the app works:

1. You input target language (KO/ES/FR/IT) sentences with English translations into the app.
1. The app schedules a queue of sentences using the [FSRS scheduling algorithm](https://github.com/open-spaced-repetition/fsrs4anki).
1. The app asks the user to take a listening or speaking quiz. All quizzes involve listening to target language speech or speaking target language sentences into the microphone. 🎤
1. The user must pass a quiz to move on to the next card.
1. The process goes on until the queue is empty.

The app has two types of quizzes:

- **Listening quiz:** You listen to a target language phrase and then translate it to English. This quiz comes after the dictation phase. 🎶
- **Speaking quiz:** You get an English text and are asked to say it in the target language. The app transcribes your phrase via speech-to-text, and GPT-3 grades your answer. 📣

Other types of quizzes, such as listening comprehension, may be added in the future.

## Another Spaced Repetition System?

I studied Korean at university and did self-study for many years before that. I saw lots of flaws in existing solutions but couldn't build alternatives because software tools weren't ready yet. I've been dreaming about building this spaced repetition system for over a decade! Finally, in 2023, it became possible thanks to large language models (LLMs) like GPT and affordable, high-quality text-to-speech and speech-to-text APIs. 🎉

Check out the [whitepaper](https://github.com/RickCarlino/gpt-language-learning-experiments) I wrote that explains the main idea. I also wrote a [blog article back in 2019](https://rickcarlino.com/2019/problems-and-solutions-for-spaced-repetition-software.html) about some problems and solutions with SRS systems.

## Developer Setup 🛠️

See [SETUP.md](SETUP.md)

## Contribution Guidelines 🤝

The source code is permissively licensed and open for review by software developers. Got questions? Raise an issue! You can also reach me via DM on Reddit for general discussion (GitHub and Reddit usernames are the same).

## Project Status and Limitations ⚠️

- I use the app every day, multiple times per day for studying. It is stable, but the documentation is not great. If you want to use this app, consider DMing me on Reddit/LinkedIn for help.
- By design, the app won't quiz on reading or writing. This is a speaking/listening app and there are better ways to practice writing and reading.
- The target user is English speakers trying to learn Korean. I have added beta support for ES/FR/IT, but the main focus right now is EN/KO.

## Help Needed 📛

The project could use help in the following areas:

1. I'd like to create a large library of example sentences that are appropriate for use with the app. For this, I'd need the help of a Korean native speaker who can curate and moderate a large corpus of AI-generated phrases containing target grammar/vocab.
1. UI/UX needs an overall and has not been a priority due to time constraints. If you would like to improve the UI, please reach out.
1. If you have a background in linguistics or Korean language education, please reach out.
1. The app relies heavily on Google Cloud and OpenAI for text-to-speech and AI features. I would be interested in exploring other options, such as different TTS or LLM providers.

## CORS Setup on Google Cloud

```json
// VIEW: gcloud storage buckets describe gs://....
// EDIT: gcloud storage buckets update gs://.... --cors-file=foo.json
[
  {
    "origin": ["https://app.koala.cards"],
    "method": ["GET", "HEAD", "PUT", "POST"],
    "responseHeader": ["Content-Type"],
    "maxAgeSeconds": 3600
  }
]
```<|MERGE_RESOLUTION|>--- conflicted
+++ resolved
@@ -2,17 +2,6 @@
 
 I host a demo instance of the app [here](https://app.koala.cards/user) but please keep in mind I may **turn off the server during peak usage** to reduce costs. I have set up a [Patreon](https://www.patreon.com/rickcarlino) to help offset hosting costs. Please consider donating if you find the app useful.
 
-<<<<<<< HEAD
-## Officially Supported Languages
-
-Korean, French, Italian, Spanish,
-
-## Supported, But Untested/Limited Support
-
-Arabic, Catalan, Chinese, Czech, Danish, Dutch, English, Finnish, Galician, German, Greek, Gujarati, Hebrew, Hindi, Hungarian, Indonesian, Japanese, Kannada, Latvian, Lithuanian, Malay, Marathi, Norwegian, Polish, Portuguese, Punjabi, Romanian, Russian, Serbian, Slovak, Swedish, Thai, Turkish, Ukrainian, Vietnamese,
-
-=======
->>>>>>> ede0957f
 # KoalaCards 🐨
 
 <p align="center">
@@ -45,15 +34,11 @@
   </a>
 </p>
 
-<<<<<<< HEAD
 ![](./feedback.png)
 
-## ~~ALPHA~~ Beta Software
-=======
 ## Officially Supported Languages
 
 Korean, French, Italian, Spanish,
->>>>>>> ede0957f
 
 ## Supported, But Untested/Limited Support
 
